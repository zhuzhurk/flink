/***********************************************************************************************************************
 *
 * Copyright (C) 2010 by the Stratosphere project (http://stratosphere.eu)
 *
 * Licensed under the Apache License, Version 2.0 (the "License"); you may not use this file except in compliance with
 * the License. You may obtain a copy of the License at
 *
 *     http://www.apache.org/licenses/LICENSE-2.0
 *
 * Unless required by applicable law or agreed to in writing, software distributed under the License is distributed on
 * an "AS IS" BASIS, WITHOUT WARRANTIES OR CONDITIONS OF ANY KIND, either express or implied. See the License for the
 * specific language governing permissions and limitations under the License.
 *
 **********************************************************************************************************************/

package eu.stratosphere.pact.compiler.jobgen;

import java.util.ArrayList;
import java.util.HashMap;
import java.util.List;
import java.util.Map;

import org.apache.commons.logging.Log;
import org.apache.commons.logging.LogFactory;

import eu.stratosphere.nephele.configuration.Configuration;
import eu.stratosphere.nephele.io.DistributionPattern;
import eu.stratosphere.nephele.io.channels.ChannelType;
import eu.stratosphere.nephele.io.compression.CompressionLevel;
import eu.stratosphere.nephele.jobgraph.AbstractJobOutputVertex;
import eu.stratosphere.nephele.jobgraph.AbstractJobVertex;
import eu.stratosphere.nephele.jobgraph.JobGraph;
import eu.stratosphere.nephele.jobgraph.JobGraphDefinitionException;
import eu.stratosphere.nephele.jobgraph.JobInputVertex;
import eu.stratosphere.nephele.jobgraph.JobOutputVertex;
import eu.stratosphere.nephele.jobgraph.JobTaskVertex;
import eu.stratosphere.nephele.template.AbstractInputTask;
import eu.stratosphere.nephele.template.InputSplit;
import eu.stratosphere.pact.common.contract.AbstractPact;
import eu.stratosphere.pact.common.contract.CoGroupContract;
import eu.stratosphere.pact.common.contract.Contract;
import eu.stratosphere.pact.common.contract.GenericDataSink;
import eu.stratosphere.pact.common.contract.GenericDataSource;
import eu.stratosphere.pact.common.contract.MapContract;
import eu.stratosphere.pact.common.contract.MatchContract;
import eu.stratosphere.pact.common.contract.Order;
import eu.stratosphere.pact.common.contract.ReduceContract;
import eu.stratosphere.pact.common.plan.Visitor;
import eu.stratosphere.pact.common.type.Key;
import eu.stratosphere.pact.compiler.CompilerException;
import eu.stratosphere.pact.compiler.PactCompiler;
import eu.stratosphere.pact.compiler.plan.CoGroupNode;
import eu.stratosphere.pact.compiler.plan.CombinerNode;
import eu.stratosphere.pact.compiler.plan.DataSinkNode;
import eu.stratosphere.pact.compiler.plan.DataSourceNode;
import eu.stratosphere.pact.compiler.plan.MapNode;
import eu.stratosphere.pact.compiler.plan.MatchNode;
import eu.stratosphere.pact.compiler.plan.OptimizedPlan;
import eu.stratosphere.pact.compiler.plan.OptimizerNode;
import eu.stratosphere.pact.compiler.plan.PactConnection;
import eu.stratosphere.pact.compiler.plan.ReduceNode;
import eu.stratosphere.pact.runtime.plugable.PactRecordComparatorFactory;
import eu.stratosphere.pact.runtime.task.CoGroupTask;
import eu.stratosphere.pact.runtime.task.CombineTask;
import eu.stratosphere.pact.runtime.task.CrossTask;
import eu.stratosphere.pact.runtime.task.DataSinkTask;
import eu.stratosphere.pact.runtime.task.DataSourceTask;
import eu.stratosphere.pact.runtime.task.MapTask;
import eu.stratosphere.pact.runtime.task.MatchTask;
import eu.stratosphere.pact.runtime.task.ReduceTask;
import eu.stratosphere.pact.runtime.task.TempTask;
import eu.stratosphere.pact.runtime.task.chaining.ChainedCombineTask;
import eu.stratosphere.pact.runtime.task.chaining.ChainedMapTask;
import eu.stratosphere.pact.runtime.task.chaining.ChainedTask;
import eu.stratosphere.pact.runtime.task.util.OutputEmitter.ShipStrategy;
import eu.stratosphere.pact.runtime.task.util.TaskConfig;
import eu.stratosphere.pact.runtime.task.util.TaskConfig.LocalStrategy;

/**
 * This component translates an optimized PACT plan into a nephele schedule. The
 * translation is a one to one mapping, setting and configuring all nephele
 * parameters. The parameters are set with with values that are either indicated
 * in the PACT program directly, are set by the PACT compiler, or with default values.
 * 
 * @author Fabian Hueske (fabian.hueske@tu-berlin.de)
 * @author Stephan Ewen (stephan.ewen@tu-berlin.de)
 */
public class JobGraphGenerator implements Visitor<OptimizerNode> {
	
	private static final Log LOG = LogFactory.getLog(JobGraphGenerator.class);
	
	private static final int DEFAULT_MERGE_FACTOR = 64; // the number of streams to merge at once
	
	// ------------------------------------------------------------------------

	private JobGraph jobGraph; // the job that is currently built

	private Map<OptimizerNode, AbstractJobVertex> vertices; // a map from optimizer nodes to nephele vertices
	
	private Map<OptimizerNode, TaskInChain> chainedTasks; // a map from optimizer nodes to nephele vertices
	
	private List<TaskInChain> chainedTasksInSequence;
	
	private List<AbstractJobVertex> auxVertices; // auxiliary vertices which are added during job graph generation

	private AbstractJobVertex maxDegreeVertex; // the vertex with the highest degree of parallelism

//	private JobTaskVertex histogramVertex; // the latest generated histogramVertex
//	private int numberOfHistogramInputs = 0;
	
	
	// ------------------------------------------------------------------------

	/**
	 * Creates a new job graph generator that uses the default values for its resource configuration.
	 */
	public JobGraphGenerator() {
	}

	/**
	 * Translates a {@link eu.stratosphere.pact.compiler.plan.OptimizedPlan} into a
	 * {@link eu.stratosphere.nephele.jobgraph.JobGraph}.
	 * This is an 1-to-1 mapping. No optimization whatsoever is applied.
	 * 
	 * @param pactPlan
	 *        Optimized PACT plan that is translated into a JobGraph.
	 * @return JobGraph generated from PACT plan.
	 */
	public JobGraph compileJobGraph(OptimizedPlan pactPlan)
	{
		this.jobGraph = new JobGraph(pactPlan.getJobName());
		this.vertices = new HashMap<OptimizerNode, AbstractJobVertex>();
		this.chainedTasks = new HashMap<OptimizerNode, TaskInChain>();
		this.chainedTasksInSequence = new ArrayList<TaskInChain>();
		this.auxVertices = new ArrayList<AbstractJobVertex>();
		this.maxDegreeVertex = null;
		
		// set Nephele JobGraph config
		pactPlan.getPlanConfiguration().extractNepheleConfiguration(this.jobGraph.getJobConfiguration());
		
		// generate Nephele job graph
		pactPlan.accept(this);
		
		// now that the traversal is done, we have the chained tasks write their configs into their
		// parents' configurations
		for (int i = 0; i < this.chainedTasksInSequence.size(); i++) {
			TaskInChain tic = this.chainedTasksInSequence.get(i);
			TaskConfig t = new TaskConfig(tic.getContainingVertex().getConfiguration());
			t.addChainedTask(tic.getChainedTask(), tic.getTaskConfig(), tic.getTaskName());
		}

		// now that all have been created, make sure that all share their instances with the one
		// with the highest degree of parallelism
		if (pactPlan.getInstanceTypeName() != null) {
			this.maxDegreeVertex.setInstanceType(pactPlan.getInstanceTypeName());
		} else {
			LOG.warn("No instance type assigned to Nephele JobVertex.");
		}
		for (AbstractJobVertex vertex : this.vertices.values()) {
			if (vertex == this.maxDegreeVertex) {
				continue;
			}
			vertex.setVertexToShareInstancesWith(this.maxDegreeVertex);
		}
		
		for (AbstractJobVertex vertex : this.auxVertices) {
			if (vertex == this.maxDegreeVertex) {
				continue;
			}
			vertex.setVertexToShareInstancesWith(this.maxDegreeVertex);
		}
		

		JobGraph graph = this.jobGraph;

		// release all references again
		this.maxDegreeVertex = null;
		this.vertices = null;
		this.chainedTasks = null;
		this.chainedTasksInSequence = null;
		this.auxVertices = null;
		this.jobGraph = null;

		// return job graph
		return graph;
	}
	
	/**
	 * This methods implements the pre-visiting during a depth-first traversal. It create the job vertex and
	 * sets local strategy.
	 * 
	 * @param node
	 *        The node that is currently processed.
	 * @return True, if the visitor should descend to the node's children, false if not.
	 * @see eu.stratosphere.pact.common.plan.Visitor#preVisit(eu.stratosphere.pact.common.plan.Visitable)
	 */
	@Override
	public boolean preVisit(OptimizerNode node)
	{
		// check if we have visited this node before. in non-tree graphs, this happens
		if (this.vertices.containsKey(node) || this.chainedTasks.containsKey(node)) {
			// return false to prevent further descend
			return false;
		}

		// the vertex to be created for the current node
		final AbstractJobVertex vertex;

		try {
			switch (node.getPactType()) {
			case Map:
				vertex = generateMapVertex(node);
				break;
			case Reduce:
				if (node instanceof ReduceNode) {
					vertex = generateReduceVertex((ReduceNode) node);
				} else if (node instanceof CombinerNode) {
					vertex = generateCombineVertex((CombinerNode) node);
				} else {
					throw new CompilerException("Wrong node type for PACT type 'Reduce': " + node.getClass().getName());
				}
				break;
			case Match:
				vertex = generateMatchVertex(node);
				break;
			case Cross:
				vertex = generateCrossVertex(node);
				break;
			case Cogroup:
				vertex = generateCoGroupVertex(node);
				break;
			case DataSource:
				vertex = generateDataSourceVertex(node);
				break;
			case DataSink:
				vertex = generateDataSinkVertex(node);
				break;
			default:
				throw new Exception("Unknown PACT type: " + node.getPactType());
			}
		}
		catch (Exception e) {
			throw new CompilerException(
				"An error occurred while translating the optimized plan to a nephele JobGraph: " + e.getMessage(), e);
		}
		
		// check if a vertex was created, or if it was chained
		if (vertex != null) {
			// set degree of parallelism
			int pd = node.getDegreeOfParallelism();
			vertex.setNumberOfSubtasks(pd);
	
			// check whether this is the vertex with the highest degree of parallelism
			if (this.maxDegreeVertex == null || this.maxDegreeVertex.getNumberOfSubtasks() < pd) {
				this.maxDegreeVertex = vertex;
			}
	
			// set the number of tasks per instance
			if (node.getInstancesPerMachine() >= 1) {
				vertex.setNumberOfSubtasksPerInstance(node.getInstancesPerMachine());
			}
	
			// store in the map
			this.vertices.put(node, vertex);
		}

		// returning true causes deeper descend
		return true;
	}

	/**
	 * This method implements the post-visit during the depth-first traversal. When the post visit happens,
	 * all of the descendants have been processed, so this method connects all of the current node's
	 * predecessors to the current node.
	 * 
	 * @param node
	 *        The node currently processed during the post-visit.
	 * @see eu.stratosphere.pact.common.plan.Visitor#postVisit(eu.stratosphere.pact.common.plan.Visitable)
	 */
	@Override
	public void postVisit(OptimizerNode node)
	{
		try {
			// get pact vertex
			AbstractJobVertex inputVertex = this.vertices.get(node);
			List<PactConnection> inConns = node.getIncomingConnections();

			if (inConns == null) {
				// data source
				return;
			}

			// check whether this node has its own task, or is chained to another one
			if (inputVertex == null) {

				// node's task is chained in another task
				if (inConns.size() != 1) {
					throw new IllegalStateException("Chained task with more than one input!");
				}
				PactConnection inConn = inConns.get(0);

				final TaskInChain chainedTask = this.chainedTasks.get(node);
				AbstractJobVertex container = chainedTask.getContainingVertex();
				
				if (container == null) {
					final PactConnection connection = inConn;
					final OptimizerNode sourceNode = connection.getSourcePact();
					container = this.vertices.get(sourceNode);
					if (container == null) {
						// predecessor is itself chained
						container = this.chainedTasks.get(sourceNode).getContainingVertex();
						if (container == null)
							throw new IllegalStateException("Chained task predecessor has not been assigned its containing vertex.");
					} else {
						// predecessor is a proper task job vertex and this is the first chained task. add a forward connection entry.
						new TaskConfig(container.getConfiguration()).addOutputShipStrategy(ShipStrategy.FORWARD);
					}
					chainedTask.setContainingVertex(container);
				}
				
				this.chainedTasksInSequence.add(chainedTask);
				return;
			}
			
			// this task it not chained.
			final TaskConfig inputVertexConfig = new TaskConfig(inputVertex.getConfiguration());

			int inputIndex = 1;
<<<<<<< HEAD
			for(List<PactConnection> cl : incomingConns) {
//				boolean firstRun = true;
=======
			for(PactConnection inConn : inConns) {
				boolean firstRun = true;
>>>>>>> d4d01b06
				
				final OptimizerNode sourceNode = inConn.getSourcePact();
				AbstractJobVertex outputVertex = this.vertices.get(sourceNode);
				TaskConfig outputVertexConfig;

				if (outputVertex == null) {
					// this predecessor is chained to another task
					final TaskInChain chainedTask = this.chainedTasks.get(sourceNode);
					if (chainedTask.getContainingVertex() == null)
						throw new IllegalStateException("Chained task predecessor has not been assigned its containing vertex.");
					outputVertex = chainedTask.getContainingVertex();
					outputVertexConfig = chainedTask.getTaskConfig();
				} else {
					outputVertexConfig = new TaskConfig(outputVertex.getConfiguration());
				}

				switch (inConn.getShipStrategy()) {
				case FORWARD:
					connectWithForwardStrategy(inConn, inputIndex, outputVertex, outputVertexConfig, inputVertex, inputVertexConfig);
					break;
				case PARTITION_LOCAL_HASH:
				case PARTITION_HASH:
					connectWithPartitionStrategy(inConn, inputIndex, outputVertex, outputVertexConfig, inputVertex, inputVertexConfig);
					break;
				case BROADCAST:
					connectWithBroadcastStrategy(inConn, inputIndex, outputVertex, outputVertexConfig, inputVertex, inputVertexConfig);
					break;
				case PARTITION_RANGE:
					if (isDistributionGiven(inConn)) {
						connectWithGivenDistributionPartitionRangeStrategy(inConn, inputIndex, outputVertex, outputVertexConfig, inputVertex, inputVertexConfig);
					} else {
						connectWithSamplingPartitionRangeStrategy(inConn, inputIndex, outputVertex, outputVertexConfig, inputVertex, inputVertexConfig, firstRun);
					}
<<<<<<< HEAD

	
					switch (connection.getShipStrategy()) {
					case FORWARD:
						connectWithForwardStrategy(connection, inputIndex, outputVertex, outputVertexConfig, inputVertex, inputVertexConfig);
						break;
					case PARTITION_LOCAL_HASH:
					case PARTITION_HASH:
						connectWithPartitionStrategy(connection, inputIndex, outputVertex, outputVertexConfig, inputVertex, inputVertexConfig);
						break;
					case BROADCAST:
						connectWithBroadcastStrategy(connection, inputIndex, outputVertex, outputVertexConfig, inputVertex, inputVertexConfig);
						break;
//					case PARTITION_RANGE:
//						if (isDistributionGiven(connection)) {
//							connectWithGivenDistributionPartitionRangeStrategy(connection, inputIndex, outputVertex, outputVertexConfig, inputVertex, inputVertexConfig);
//						} else {
//							connectWithSamplingPartitionRangeStrategy(connection, inputIndex, outputVertex, outputVertexConfig, inputVertex, inputVertexConfig, firstRun);
//						}
//						break;
					case SFR:
						connectWithSFRStrategy(connection, inputIndex, outputVertex, outputVertexConfig, inputVertex, inputVertexConfig);
					default:
						throw new Exception("Invalid ship strategy: " + connection.getShipStrategy());
					}
					
//					firstRun = false;
=======
					break;
				case SFR:
					connectWithSFRStrategy(inConn, inputIndex, outputVertex, outputVertexConfig, inputVertex, inputVertexConfig);
				default:
					throw new Exception("Invalid ship strategy: " + inConn.getShipStrategy());
>>>>>>> d4d01b06
				}
				
				firstRun = false;
				
				++inputIndex;
			}
		} catch (Exception e) {
			throw new CompilerException(
				"An error occurred while translating the optimized plan to a nephele JobGraph: " + e.getMessage(), e);
		}
	}
	
	// ------------------------------------------------------------------------
	// Methods for creating individual vertices
	// ------------------------------------------------------------------------

//	private boolean isDistributionGiven(PactConnection connection) {
//		return (connection.getTargetPact().getPactContract().getCompilerHints().getInputDistributionClass() != null);
//	}
	
	/**
	 * @param mapNode
	 * @return
	 * @throws CompilerException
	 */
	private JobTaskVertex generateMapVertex(OptimizerNode mapNode) throws CompilerException
	{
		final MapContract mc = ((MapNode) mapNode).getPactContract();
		final JobTaskVertex mapVertex;
		final TaskConfig mapConfig;
		
		if (isChainable(mapNode)) {
			mapVertex = null;
			mapConfig = new TaskConfig(new Configuration());
			
			this.chainedTasks.put(mapNode, new TaskInChain(ChainedMapTask.class, mapConfig, mc.getName()));
		}
		else {
			// create task vertex
			mapVertex = new JobTaskVertex(mapNode.getPactContract().getName(), this.jobGraph);
			// set task class
			mapVertex.setTaskClass(MapTask.class);
			// get task configuration object
			mapConfig = new TaskConfig(mapVertex.getConfiguration());
		}
		
		// set user code class
		mapConfig.setStubClass(mc.getUserCodeClass());
	
		// set local strategy
		switch (mapNode.getLocalStrategy()) {
		case NONE:
			mapConfig.setLocalStrategy(LocalStrategy.NONE);
			break;
		default:
			throw new CompilerException("Invalid local strategy for 'Map' (" + mapNode.getName() + "): "
				+ mapNode.getLocalStrategy());
		}
	
		// forward stub parameters to task and stub
		mapConfig.setStubParameters(mapNode.getPactContract().getParameters());

		return mapVertex;
	}

	/**
	 * @param combineNode
	 * @return
	 * @throws CompilerException
	 */
	private JobTaskVertex generateCombineVertex(CombinerNode combineNode) throws CompilerException
	{
		final ReduceContract rc = combineNode.getPactContract();
		final JobTaskVertex combineVertex;
		final TaskConfig combineConfig;
		
		// check if the combiner is chained
		if (isChainable(combineNode)) {
			combineVertex = null;
			combineConfig = new TaskConfig(new Configuration());
			this.chainedTasks.put(combineNode, new TaskInChain(ChainedCombineTask.class,
											combineConfig, "Combiner for " + rc.getName()));
		} else {
			combineVertex = new JobTaskVertex("Combiner for " + combineNode.getPactContract().getName(), this.jobGraph);
			combineVertex.setTaskClass(CombineTask.class);
			combineConfig = new TaskConfig(combineVertex.getConfiguration());
		}
		
		combineConfig.setStubClass(combineNode.getPactContract().getUserCodeClass());

		// we have currently only one strategy for combiners
		combineConfig.setLocalStrategy(LocalStrategy.COMBININGSORT);
		
		PactRecordComparatorFactory.writeComparatorSetupToConfig(combineConfig.getConfiguration(),
			combineConfig.getPrefixForInputParameters(0),
			combineNode.getPactContract().getKeyColumnNumbers(0), combineNode.getPactContract().getKeyClasses());

		// assign the memory
		assignMemory(combineConfig, combineNode.getMemoryPerTask());

		// forward stub parameters to task and stub
		combineConfig.setStubParameters(combineNode.getPactContract().getParameters());

		return combineVertex;
	}

	/**
	 * @param reduceNode
	 * @return
	 * @throws CompilerException
	 */
	private JobTaskVertex generateReduceVertex(ReduceNode reduceNode) throws CompilerException
	{
		// create task vertex
		JobTaskVertex reduceVertex = new JobTaskVertex(reduceNode.getPactContract().getName(), this.jobGraph);
		// set task class
		reduceVertex.setTaskClass(ReduceTask.class);

		// get task configuration object
		TaskConfig reduceConfig = new TaskConfig(reduceVertex.getConfiguration());
		// set user code class
		reduceConfig.setStubClass(reduceNode.getPactContract().getUserCodeClass());
		
		// set contract's key information
		PactRecordComparatorFactory.writeComparatorSetupToConfig(reduceConfig.getConfiguration(),
			reduceConfig.getPrefixForInputParameters(0),
			reduceNode.getPactContract().getKeyColumnNumbers(0), reduceNode.getPactContract().getKeyClasses());

		// set local strategy
		switch (reduceNode.getLocalStrategy()) {
		case SORT:
			reduceConfig.setLocalStrategy(LocalStrategy.SORT);
			break;
		case COMBININGSORT:
			reduceConfig.setLocalStrategy(LocalStrategy.COMBININGSORT);
			break;
		case NONE:
			reduceConfig.setLocalStrategy(LocalStrategy.NONE);
			break;
		default:
			throw new CompilerException("Invalid local strategy for 'Reduce' (" + reduceNode.getName() + "): "
				+ reduceNode.getLocalStrategy());
		}

		// assign the memory
		assignMemory(reduceConfig, reduceNode.getMemoryPerTask());

		// forward stub parameters to task and stub
		reduceConfig.setStubParameters(reduceNode.getPactContract().getParameters());

		return reduceVertex;
	}

	/**
	 * @param matchNode
	 * @return
	 * @throws CompilerException
	 */
	private JobTaskVertex generateMatchVertex(OptimizerNode matchNode) throws CompilerException
	{
		MatchContract matchContract = ((MatchNode) matchNode).getPactContract();
		
		// create task vertex
		JobTaskVertex matchVertex = new JobTaskVertex(matchNode.getPactContract().getName(), this.jobGraph);
		
		// get task configuration object
		TaskConfig matchConfig = new TaskConfig(matchVertex.getConfiguration());
		
		matchConfig.setStubClass(matchNode.getPactContract().getUserCodeClass());
		
		// write key parameters
		PactRecordComparatorFactory.writeComparatorSetupToConfig(matchConfig.getConfiguration(),
			matchConfig.getPrefixForInputParameters(0),
			matchContract.getKeyColumnNumbers(0), matchContract.getKeyClasses());
		
		PactRecordComparatorFactory.writeComparatorSetupToConfig(matchConfig.getConfiguration(),
			matchConfig.getPrefixForInputParameters(1),
			matchContract.getKeyColumnNumbers(1), matchContract.getKeyClasses());

		switch (matchNode.getLocalStrategy())
		{
		case SORT_BOTH_MERGE:
			matchVertex.setTaskClass(MatchTask.class);
			matchConfig.setLocalStrategy(LocalStrategy.SORT_BOTH_MERGE);
			break;
		case SORT_FIRST_MERGE:
			matchVertex.setTaskClass(MatchTask.class);
			matchConfig.setLocalStrategy(LocalStrategy.SORT_FIRST_MERGE);
			break;
		case SORT_SECOND_MERGE:
			matchVertex.setTaskClass(MatchTask.class);
			matchConfig.setLocalStrategy(LocalStrategy.SORT_SECOND_MERGE);
			break;
		case MERGE:
			matchVertex.setTaskClass(MatchTask.class);
			matchConfig.setLocalStrategy(LocalStrategy.MERGE);
			break;
		case HYBRIDHASH_FIRST:
			matchVertex.setTaskClass(MatchTask.class);
			matchConfig.setLocalStrategy(LocalStrategy.HYBRIDHASH_FIRST);
			break;
		case HYBRIDHASH_SECOND:
			matchVertex.setTaskClass(MatchTask.class);
			matchConfig.setLocalStrategy(LocalStrategy.HYBRIDHASH_SECOND);
			break;
		case MMHASH_FIRST:
			matchVertex.setTaskClass(MatchTask.class);
			matchConfig.setLocalStrategy(LocalStrategy.MMHASH_FIRST);
			break;
		case MMHASH_SECOND:
			matchVertex.setTaskClass(MatchTask.class);
			matchConfig.setLocalStrategy(LocalStrategy.MMHASH_SECOND);
			break;
//		case SORT_SELF_NESTEDLOOP:
//			matchVertex.setTaskClass(SelfMatchTask.class);
//			matchConfig.setLocalStrategy(LocalStrategy.SORT_SELF_NESTEDLOOP);
//			break;
//		case SELF_NESTEDLOOP:
//			matchVertex.setTaskClass(SelfMatchTask.class);
//			matchConfig.setLocalStrategy(LocalStrategy.SELF_NESTEDLOOP);
//			break;
		default:
			throw new CompilerException("Invalid local strategy for 'Match' (" + matchNode.getName() + "): "
				+ matchNode.getLocalStrategy());
		}

		// assign the memory
		assignMemory(matchConfig, matchNode.getMemoryPerTask());

		// forward stub parameters to task and stub
		matchConfig.setStubParameters(matchNode.getPactContract().getParameters());

		return matchVertex;
	}

	/**
	 * @param crossNode
	 * @return
	 * @throws CompilerException
	 */
	private JobTaskVertex generateCrossVertex(OptimizerNode crossNode) throws CompilerException {
		// create task vertex
		JobTaskVertex crossVertex = new JobTaskVertex(crossNode.getPactContract().getName(), this.jobGraph);
		// set task class
		crossVertex.setTaskClass(CrossTask.class);

		// get task configuration object
		TaskConfig crossConfig = new TaskConfig(crossVertex.getConfiguration());
		// set user code class
		crossConfig.setStubClass(crossNode.getPactContract().getUserCodeClass());

		// set local strategy
		switch (crossNode.getLocalStrategy()) {
		case NESTEDLOOP_BLOCKED_OUTER_FIRST:
			crossConfig.setLocalStrategy(LocalStrategy.NESTEDLOOP_BLOCKED_OUTER_FIRST);
			break;
		case NESTEDLOOP_BLOCKED_OUTER_SECOND:
			crossConfig.setLocalStrategy(LocalStrategy.NESTEDLOOP_BLOCKED_OUTER_SECOND);
			break;
		case NESTEDLOOP_STREAMED_OUTER_FIRST:
			crossConfig.setLocalStrategy(LocalStrategy.NESTEDLOOP_STREAMED_OUTER_FIRST);
			break;
		case NESTEDLOOP_STREAMED_OUTER_SECOND:
			crossConfig.setLocalStrategy(LocalStrategy.NESTEDLOOP_STREAMED_OUTER_SECOND);
			break;
		default:
			throw new CompilerException("Invalid local strategy for 'Cross' (" + crossNode.getName() + "): "
				+ crossNode.getLocalStrategy());
		}

		assignMemory(crossConfig, crossNode.getMemoryPerTask());

		// forward stub parameters to task and stub
		crossConfig.setStubParameters(crossNode.getPactContract().getParameters());

		return crossVertex;
	}

	/**
	 * @param coGroupNode
	 * @return
	 * @throws CompilerException
	 */
	private JobTaskVertex generateCoGroupVertex(OptimizerNode coGroupNode) throws CompilerException {

		CoGroupContract coGroupContract = ((CoGroupNode) coGroupNode).getPactContract();
		
		// create task vertex
		JobTaskVertex coGroupVertex = new JobTaskVertex(coGroupNode.getPactContract().getName(), this.jobGraph);
		// set task class
		coGroupVertex.setTaskClass(CoGroupTask.class);

		// get task configuration object
		TaskConfig coGroupConfig = new TaskConfig(coGroupVertex.getConfiguration());
		// set user code class
		coGroupConfig.setStubClass(coGroupNode.getPactContract().getUserCodeClass());
		
		// write key parameters
		PactRecordComparatorFactory.writeComparatorSetupToConfig(coGroupConfig.getConfiguration(),
			coGroupConfig.getPrefixForInputParameters(0),
			coGroupContract.getKeyColumnNumbers(0), coGroupContract.getKeyClasses());
		
		PactRecordComparatorFactory.writeComparatorSetupToConfig(coGroupConfig.getConfiguration(),
			coGroupConfig.getPrefixForInputParameters(1),
			coGroupContract.getKeyColumnNumbers(1), coGroupContract.getKeyClasses());

		// set local strategy
		switch (coGroupNode.getLocalStrategy()) {
		case SORT_BOTH_MERGE:
			coGroupConfig.setLocalStrategy(LocalStrategy.SORT_BOTH_MERGE);
			break;
		case SORT_FIRST_MERGE:
			coGroupConfig.setLocalStrategy(LocalStrategy.SORT_FIRST_MERGE);
			break;
		case SORT_SECOND_MERGE:
			coGroupConfig.setLocalStrategy(LocalStrategy.SORT_SECOND_MERGE);
			break;
		case MERGE:
			coGroupConfig.setLocalStrategy(LocalStrategy.MERGE);
			break;
		default:
			throw new CompilerException("Invalid local strategy for 'CoGroup' (" + coGroupNode.getName() + "): "
				+ coGroupNode.getLocalStrategy());
		}

		// assign the memory
		assignMemory(coGroupConfig, coGroupNode.getMemoryPerTask());

		// forward stub parameters to task and stub
		coGroupConfig.setStubParameters(coGroupNode.getPactContract().getParameters());

		return coGroupVertex;
	}

	/**
	 * @param sourceNode
	 * @return
	 * @throws CompilerException
	 */
	private JobInputVertex generateDataSourceVertex(OptimizerNode sourceNode) throws CompilerException
	{
		DataSourceNode dsn = (DataSourceNode) sourceNode;
		GenericDataSource<?> contract = dsn.getPactContract();

		// create task vertex
		JobInputVertex sourceVertex = new JobInputVertex(contract.getName(), this.jobGraph);
		// set task class
		@SuppressWarnings("unchecked")
		final Class<AbstractInputTask<?>> clazz = (Class<AbstractInputTask<?>>) (Class<?>) DataSourceTask.class;
		sourceVertex.setInputClass(clazz);

		// get task configuration object
		TaskConfig sourceConfig = new TaskConfig(sourceVertex.getConfiguration());
		// set user code class
		sourceConfig.setStubClass(contract.getUserCodeClass());
		// forward stub parameters to task and data format
		sourceConfig.setStubParameters(contract.getParameters());

		// set local strategy
		switch (sourceNode.getLocalStrategy()) {
		case NONE:
			sourceConfig.setLocalStrategy(LocalStrategy.NONE);
			break;
		default:
			throw new CompilerException("Invalid local strategy for 'DataSource'(" + sourceNode.getName() + "): "
				+ sourceNode.getLocalStrategy());
		}

		return sourceVertex;
	}

	/**
	 * @param sinkNode
	 * @return
	 * @throws CompilerException
	 */
	private AbstractJobOutputVertex generateDataSinkVertex(OptimizerNode sinkNode) throws CompilerException
	{
		DataSinkNode sNode = (DataSinkNode) sinkNode;
		GenericDataSink sinkContract = sNode.getPactContract();
		
		// create task vertex
		JobOutputVertex sinkVertex = new JobOutputVertex(sinkNode.getPactContract().getName(), this.jobGraph);
		// set task class
		sinkVertex.setOutputClass(DataSinkTask.class);
		
		// set the degree-of-parallelism into the config to have it available during the output path checking.
		sinkVertex.getConfiguration().setInteger(DataSinkTask.DEGREE_OF_PARALLELISM_KEY, sinkNode.getDegreeOfParallelism());
		// set the sort order into config (can also be NONE)
		if (sinkNode.getLocalProperties().getOrdering() != null) {
			sinkVertex.getConfiguration().setString(DataSinkTask.SORT_ORDER, sinkNode.getLocalProperties().getOrdering().getOrder(0).name());	
		}
		else {
			sinkVertex.getConfiguration().setString(DataSinkTask.SORT_ORDER, Order.NONE.name());
		}
		// get task configuration object
		TaskConfig sinkConfig = new TaskConfig(sinkVertex.getConfiguration());
		// set user code class
		sinkConfig.setStubClass(sinkContract.getUserCodeClass());
		// forward stub parameters to task and data format
		sinkConfig.setStubParameters(sinkContract.getParameters());

		// set local strategy
		switch (sinkNode.getLocalStrategy()) {
		case NONE:
			sinkConfig.setLocalStrategy(LocalStrategy.NONE);
			break;
		case SORT:
			sinkConfig.setLocalStrategy(LocalStrategy.SORT);
			break;
		default:
			throw new CompilerException("Invalid local strategy for 'DataSink' (" + sinkNode.getName() + "): "
				+ sinkNode.getLocalStrategy());
		}

		//HACK: Copied from Reduce task, is memory always assigned even if not needed?
		//		could be same problem in reduce task
		assignMemory(sinkConfig, sinkNode.getMemoryPerTask());
		return sinkVertex;
	}

	/**
	 * @param stubClass
	 * @param dop
	 * @return
	 */
	private JobTaskVertex generateTempVertex(Class<?> stubClass, int dop, int instancesPerMachine) {
		// create task vertex
		JobTaskVertex tempVertex = new JobTaskVertex("TempVertex", this.jobGraph);
		// set task class
		tempVertex.setTaskClass(TempTask.class);

		// get task configuration object
		TaskConfig tempConfig = new TaskConfig(tempVertex.getConfiguration());
		// set key and value classes
		tempConfig.setStubClass(stubClass);

		assignMemory(tempConfig, PactCompiler.DEFAULT_TEMP_TASK_MEMORY);

		// set degree of parallelism
		tempVertex.setNumberOfSubtasks(dop);
		tempVertex.setNumberOfSubtasksPerInstance(instancesPerMachine);

		return tempVertex;
	}

	// ------------------------------------------------------------------------
	// Connecting Vertices
	// ------------------------------------------------------------------------

	/**
	 * @param connection
	 * @param outputVertex
	 * @param inputVertex
	 * @throws CompilerException
	 */
	private void connectWithForwardStrategy(PactConnection connection, int inputNumber,
			final AbstractJobVertex outputVertex, final TaskConfig outputConfig,
			final AbstractJobVertex inputVertex, final TaskConfig inputConfig)
	throws CompilerException, JobGraphDefinitionException
	{
		// check if shipStrategy suits child
		switch (connection.getTargetPact().getPactType()) {
		case Map:		// ok (Default)
		case Reduce:	// ok (Partitioning exists already)
		case Match: 	// ok (Partitioning exist already or forward for broadcast)
		case Cross:		// ok (Forward for non-broadcasted  side)
		case Cogroup:	// ok (Partitioning exist already)
		case DataSink:	// ok
			break;
		default:
			throw new CompilerException("ShipStrategy " + connection.getShipStrategy().name() + " does not suit PACT "
				+ connection.getTargetPact().getPactType().name());
		}

		connectJobVertices(connection, inputNumber, outputVertex, outputConfig, inputVertex, inputConfig);
	}

	/**
	 * @param connection
	 * @param outputVertex
	 * @param inputVertex
	 * @throws CompilerException
	 * @throws JobGraphDefinitionException
	 */
	private void connectWithPartitionStrategy(PactConnection connection, int inputNumber,
			final AbstractJobVertex outputVertex, final TaskConfig outputConfig,
			final AbstractJobVertex inputVertex, final TaskConfig inputConfig)
	throws CompilerException, JobGraphDefinitionException
	{
		// check if shipStrategy suits child
		switch (connection.getTargetPact().getPactType())
		{
		case Map:		// ok (Partitioning before map increases data volume)
		case Reduce:	// ok (Default)
		case Match:		// ok (Partitioning exist already or forward for broadcast)
		case Cross:		// ok (Partitioning with broadcast before cross increases data volume)
		case Cogroup:	// ok (Default)
		case DataSink:	// ok
			break;
		default:
			throw new CompilerException("ShipStrategy " + connection.getShipStrategy().name() + " does not suit PACT "
				+ connection.getTargetPact().getPactType().name());
		}
		connectJobVertices(connection, inputNumber, outputVertex, outputConfig, inputVertex, inputConfig);
	}

	/**
	 * @param connection
	 * @param outputVertex
	 * @param inputVertex
	 * @throws CompilerException
	 * @throws JobGraphDefinitionException
	 */
	private void connectWithBroadcastStrategy(PactConnection connection, int inputNumber,
			final AbstractJobVertex outputVertex, final TaskConfig outputConfig,
			final AbstractJobVertex inputVertex, final TaskConfig inputConfig)
	throws CompilerException, JobGraphDefinitionException
	{
		// check if shipStrategy suits child
		switch (connection.getTargetPact().getPactType()) {
		case Match:		// ok (Broadcast)
		case Cross:		// ok (Broadcast)
			break;
		default:
			throw new CompilerException("ShipStrategy " + connection.getShipStrategy().name() + " does not suit PACT "
				+ connection.getTargetPact().getPactType().name());
		}

		connectJobVertices(connection, inputNumber, outputVertex, outputConfig, inputVertex, inputConfig);
	}

	/**
	 * @param connection
	 * @param inputNumber 
	 * @param outputVertex
	 * @param outputConfig 
	 * @param inputVertex
	 * @param inputConfig 
	 * @throws CompilerException
	 * @throws JobGraphDefinitionException
	 */
	private void connectWithSFRStrategy(PactConnection connection, int inputNumber,
			final AbstractJobVertex outputVertex, final TaskConfig outputConfig,
			final AbstractJobVertex inputVertex, final TaskConfig inputConfig)
	throws CompilerException, JobGraphDefinitionException
	{
		// check if shipStrategy suits child
		switch (connection.getTargetPact().getPactType()) {
		case Cross: 	// ok
			break;
		default:
			throw new CompilerException("ShipStrategy " + connection.getShipStrategy().name() + " does not suit PACT "
				+ connection.getTargetPact().getPactType().name());
		}

		// TODO: implement SFR
		throw new UnsupportedOperationException("SFR shipping strategy not supported yet");
	}
	
//	/**
//	 * Adds the necessary vertexes for sampling & histogram creation etc for range partitioning
//	 * @param connection
//	 * @param outputVertex
//	 * @param inputVertex
//	 * @throws JobGraphDefinitionException 
//	 */
//	private void connectWithSamplingPartitionRangeStrategy(PactConnection connection, int inputNumber,
//			final AbstractJobVertex outputVertex, final TaskConfig outputConfig,
//			final AbstractJobVertex inputVertex, final TaskConfig inputConfig, boolean firstCall)
//	throws JobGraphDefinitionException
//	{
//		int sourceDOP = connection.getSourcePact().getDegreeOfParallelism();
//		int sourceIPM = connection.getSourcePact().getInstancesPerMachine();
//		int targetDOP = connection.getTargetPact().getDegreeOfParallelism();
////		int targetIPM = connection.getTargetPact().getInstancesPerMachine();
//		Class<?> sourceStub = connection.getSourcePact().getPactContract().getUserCodeClass();
//		
//		//TODO: Check for which pact types it makes sense
//		
//		//When parallelism is one there is nothing to partition
//		//if(sourceDOP == 1 && targetDOP == 1) {
//		if(targetDOP == 1) {
//			if(sourceDOP == 1) {
//				outputVertex.connectTo(inputVertex, ChannelType.INMEMORY, CompressionLevel.NO_COMPRESSION, DistributionPattern.POINTWISE);
//			} else {
//				outputVertex.connectTo(inputVertex, ChannelType.NETWORK, CompressionLevel.NO_COMPRESSION, DistributionPattern.POINTWISE);
//			}
//			outputConfig.addOutputShipStrategy(ShipStrategy.FORWARD);
//			inputConfig.addInputShipStrategy(ShipStrategy.FORWARD, inputNumber);
//			return;
//		}
//
//		
//		//Add sample vertex
//		JobTaskVertex sampleVertex = new JobTaskVertex("Range partition - sampling", this.jobGraph);
//		this.auxVertices.add(sampleVertex);
//		sampleVertex.setTaskClass(SampleTask.class);
//		TaskConfig sampleConfig = new TaskConfig(sampleVertex.getConfiguration());
//		//sampleConfig.setStubClass((Class<? extends Stub<?, ?>>) AdaptiveKeySampleStub.class);
//		sampleVertex.setNumberOfSubtasks(sourceDOP);
//		if (sourceIPM >= 1) {
//			sampleVertex.setNumberOfSubtasksPerInstance(sourceIPM);
//		}
//		sampleConfig.setStubClass(sourceStub);
//		//Connect with input
//		outputVertex.connectTo(sampleVertex, ChannelType.INMEMORY, CompressionLevel.NO_COMPRESSION, DistributionPattern.POINTWISE);
//		outputConfig.addOutputShipStrategy(ShipStrategy.FORWARD);
//		sampleConfig.addInputShipStrategy(ShipStrategy.FORWARD, 1);
//		
//		
//		// firstCall indicated that this is the first call for one input which might have multiple predecessors
//		
//		// on the first call we have to instantiate the histogram which will be use by all predecessors
//		// -> on all consecutive calls we connect the new output node to the already instantiated histogramVertex
//		TaskConfig histogramConfig;
//		if(firstCall) {
//			//Add histogram building vertex;
//			this.histogramVertex = new JobTaskVertex("Range partition - histograming", this.jobGraph);
//			this.auxVertices.add(this.histogramVertex);
//			this.histogramVertex.setTaskClass(HistogramTask.class);
//			this.histogramVertex.setNumberOfSubtasks(1);
//			// reset counter because we instantiated a new histogram
//			this.numberOfHistogramInputs = 0;
//			
//			histogramConfig = new TaskConfig(this.histogramVertex.getConfiguration());
//			histogramConfig.setStubClass(sourceStub);
//			histogramConfig.setLocalStrategy(LocalStrategy.SORT);
//			Configuration histogramStubConfig = new Configuration();
//			histogramStubConfig.setInteger(HistogramTask.NUMBER_OF_BUCKETS, targetDOP);
//			histogramConfig.setStubParameters(histogramStubConfig);
//			assignMemory(histogramConfig, outputConfig.getStubParameters().getInteger(HistogramTask.HISTOGRAM_MEMORY,-1));
//		} else {
//			histogramConfig = new TaskConfig(this.histogramVertex.getConfiguration());
//		}
//		//Connect with input
//		histogramConfig.addInputShipStrategy(ShipStrategy.FORWARD, ++this.numberOfHistogramInputs);
//		sampleConfig.addOutputShipStrategy(ShipStrategy.FORWARD);
//		sampleVertex.connectTo(this.histogramVertex, ChannelType.NETWORK, CompressionLevel.NO_COMPRESSION, DistributionPattern.POINTWISE);
//		
//		
//		//Add range distributor vertex
//		JobTaskVertex partitionVertex = new JobTaskVertex("Range partition - partitioning", this.jobGraph);
//		this.auxVertices.add(partitionVertex);
//		partitionVertex.setTaskClass(PartitionTask.class);
//		partitionVertex.setNumberOfSubtasks(sourceDOP);
//		if (sourceIPM >= 1) {
//			partitionVertex.setNumberOfSubtasksPerInstance(sourceIPM);
//		}
//		TaskConfig partitionConfig = new TaskConfig(partitionVertex.getConfiguration());
//		partitionConfig.setStubClass(sourceStub);
//		Configuration partitionStubConfig = new Configuration();
//		partitionStubConfig.setString(PartitionTask.GLOBAL_PARTITIONING_ORDER, 
//			connection.getTargetPact().getGlobalProperties().getOrdering().getOrder(0).name());
//		partitionConfig.setStubParameters(partitionStubConfig);
//			
//		//Add temp vertex to avoid blocking
//		JobTaskVertex tempVertex = generateTempVertex(
//				// source pact stub contains out key and value
//				connection.getSourcePact().getPactContract().getUserCodeClass(),
//				// keep parallelization of source pact
//				sourceDOP, sourceIPM);
//		
//		tempVertex.setVertexToShareInstancesWith(outputVertex);
//		TaskConfig tempConfig = new TaskConfig(tempVertex.getConfiguration());
//
//		//Connect data to tempVertex (partitioner)
//		outputVertex.connectTo(tempVertex, ChannelType.INMEMORY, CompressionLevel.NO_COMPRESSION, DistributionPattern.POINTWISE);
//		tempConfig.addInputShipStrategy(ShipStrategy.FORWARD, 1);
//		outputConfig.addOutputShipStrategy(ShipStrategy.FORWARD);
//		
//		//Connect tempVertex (data) to partitionVertex
//		tempVertex.connectTo(partitionVertex, ChannelType.INMEMORY, CompressionLevel.NO_COMPRESSION, DistributionPattern.POINTWISE);
//		// tempVertex is always connected as second input to the partitioner (2-input node).
//		// the second input is the data input
//		partitionConfig.addInputShipStrategy(ShipStrategy.FORWARD, 2);
//		tempConfig.addOutputShipStrategy(ShipStrategy.FORWARD);
//			
//		//Connect histogram with partitioner
//		this.histogramVertex.connectTo(partitionVertex, ChannelType.NETWORK, CompressionLevel.NO_COMPRESSION, DistributionPattern.BIPARTITE);
//		// histogramVertex is always connected as first input to the partitioner (2-input node).
//		// the first input is the statistic input
//		partitionConfig.addInputShipStrategy(ShipStrategy.BROADCAST, 1);
//		histogramConfig.addOutputShipStrategy(ShipStrategy.BROADCAST);
//
//		//Connect to receiving vertex
//		partitionVertex.connectTo(inputVertex, ChannelType.NETWORK, CompressionLevel.NO_COMPRESSION, DistributionPattern.BIPARTITE);
//		inputConfig.addInputShipStrategy(ShipStrategy.PARTITION_RANGE, inputNumber);
//		partitionConfig.addOutputShipStrategy(ShipStrategy.PARTITION_RANGE);
//	}
//	
//	/**
//	 * Implements range partitioning with a user-defined data distribution
//	 * @param connection
//	 * @param outputVertex
//	 * @param inputVertex
//	 * @throws JobGraphDefinitionException 
//	 */
//	private void connectWithGivenDistributionPartitionRangeStrategy(PactConnection connection, int inputNumber,
//			final AbstractJobVertex outputVertex, final TaskConfig outputConfig,
//			final AbstractJobVertex inputVertex, final TaskConfig inputConfig)
//	throws JobGraphDefinitionException
//	{
//		int sourceDOP = connection.getSourcePact().getDegreeOfParallelism();
//		int sourceIPM = connection.getSourcePact().getInstancesPerMachine();
//		int targetDOP = connection.getTargetPact().getDegreeOfParallelism();
////		int targetIPM = connection.getTargetPact().getInstancesPerMachine();
//		Class<?> sourceStub = connection.getSourcePact().getPactContract().getUserCodeClass();
//		
//		//When parallelism is one there is nothing to partition
//		//if(sourceDOP == 1 && targetDOP == 1) {
//		if(targetDOP == 1) {
//			if(sourceDOP == 1) {
//				outputVertex.connectTo(inputVertex, ChannelType.INMEMORY, CompressionLevel.NO_COMPRESSION, DistributionPattern.POINTWISE);
//			} else {
//				outputVertex.connectTo(inputVertex, ChannelType.NETWORK, CompressionLevel.NO_COMPRESSION, DistributionPattern.POINTWISE);
//			}
//			outputConfig.addOutputShipStrategy(ShipStrategy.FORWARD);
//			inputConfig.addInputShipStrategy(ShipStrategy.FORWARD, inputNumber);
//			return;
//		}
//		
//		//Add range distributor vertex
//		JobTaskVertex partitionVertex = new JobTaskVertex("Range partition - partitioning", this.jobGraph);
//		this.auxVertices.add(partitionVertex);
//		partitionVertex.setTaskClass(PartitionTask.class);
//		partitionVertex.setNumberOfSubtasks(sourceDOP);
//		if (sourceIPM >= 1) {
//			partitionVertex.setNumberOfSubtasksPerInstance(sourceIPM);
//		}
//		TaskConfig partitionConfig = new TaskConfig(partitionVertex.getConfiguration());
//		partitionConfig.setStubClass(sourceStub);
//		Configuration partitionStubConfig = new Configuration();
//		partitionStubConfig.setString(PartitionTask.GLOBAL_PARTITIONING_ORDER, 
//			connection.getTargetPact().getGlobalProperties().getOrdering().getOrder(0).name());
//		partitionStubConfig.setBoolean(PartitionTask.PARTITION_BY_SAMPLING, false);
//		partitionStubConfig.setInteger(PartitionTask.NUMBER_OF_PARTITIONS, targetDOP);
//		partitionStubConfig.setClass(PartitionTask.DATA_DISTRIBUTION_CLASS,
//			connection.getTargetPact().getPactContract().getCompilerHints().getInputDistributionClass());
//		partitionConfig.setStubParameters(partitionStubConfig);
//		
//		//Connect partitioner with sending vertex
//		outputVertex.connectTo(partitionVertex, ChannelType.INMEMORY, CompressionLevel.NO_COMPRESSION, DistributionPattern.POINTWISE);
//		// we don't use the statistic input, because the partitioning strategy is given
//		// hence partitionVertex in now a single input node, hence we connect to input 1
//		partitionConfig.addInputShipStrategy(ShipStrategy.FORWARD, 1);
//		outputConfig.addOutputShipStrategy(ShipStrategy.FORWARD);
//		
//		//Connect to receiving vertex
//		partitionVertex.connectTo(inputVertex, ChannelType.NETWORK, CompressionLevel.NO_COMPRESSION, DistributionPattern.BIPARTITE);
//		inputConfig.addInputShipStrategy(ShipStrategy.PARTITION_RANGE, inputNumber);
//		partitionConfig.addOutputShipStrategy(ShipStrategy.PARTITION_RANGE);
//	}

	/**
	 * @param connection
	 * @param outputVertex
	 * @param inputVertex
	 * @throws JobGraphDefinitionException
	 * @throws CompilerException
	 */
	@SuppressWarnings("unchecked")
	private void connectJobVertices(PactConnection connection, int inputNumber,
			final AbstractJobVertex outputVertex, final TaskConfig outputConfig,
			final AbstractJobVertex inputVertex, final TaskConfig inputConfig)
	throws JobGraphDefinitionException, CompilerException
	{
		ChannelType channelType = null;
		DistributionPattern distributionPattern = null;

		switch (connection.getShipStrategy()) {
		case FORWARD:
		case PARTITION_LOCAL_HASH:
			int sourceDOP = connection.getSourcePact().getDegreeOfParallelism();
			int sourceInnerDOP = connection.getSourcePact().getInstancesPerMachine();
			int sourceNumInstances = (int) Math.ceil((double) sourceDOP / (double) sourceInnerDOP);
			
			int targetDOP = connection.getTargetPact().getDegreeOfParallelism();
			int targetInnerDOP = connection.getTargetPact().getInstancesPerMachine();
			int targetNumInstances = (int) Math.ceil((double) targetDOP / (double) targetInnerDOP);
			
			channelType = sourceNumInstances == targetNumInstances ? ChannelType.INMEMORY : ChannelType.NETWORK;
			distributionPattern = DistributionPattern.POINTWISE;
			break;
		case PARTITION_HASH:
		case BROADCAST:
		case SFR:
			channelType = ChannelType.NETWORK;
			distributionPattern = DistributionPattern.BIPARTITE;
			break;
		default:
			throw new IllegalArgumentException("Unsupported ship-strategy: " + connection.getShipStrategy().name());
		}

		TaskConfig tempConfig = null;
		
		final int[] keyPositions;
		final Class<? extends Key>[] keyTypes;
		
		final Contract targetContract = connection.getTargetPact().getPactContract();
		if (targetContract instanceof AbstractPact<?>) {
			AbstractPact<?> pact = (AbstractPact<?>) targetContract;
			if (connection.getScramblePartitionedFields() != null) {
				int[] originalKeyPositions = pact.getKeyColumnNumbers(inputNumber-1);
				Class<? extends Key>[] originalKeyTypes = pact.getKeyClasses();
				int [] scrambleArray = connection.getScramblePartitionedFields();
				keyTypes = new Class[scrambleArray.length];
				keyPositions = new int[scrambleArray.length];
				
				for (int i = 0; i < scrambleArray.length; i++) {
					keyPositions[i] = originalKeyPositions[scrambleArray[i]];
					keyTypes[i] = originalKeyTypes[scrambleArray[i]];
				}
			}
			else {
				keyPositions = pact.getKeyColumnNumbers(inputNumber-1);
				keyTypes = pact.getKeyClasses();	
			}
		} else {
			keyPositions = null;
			keyTypes = null;
		}

		final TaskConfig configForOutpuShipStrategy;
		switch (connection.getTempMode()) {
		case NONE:
			outputVertex.connectTo(inputVertex, channelType, CompressionLevel.NO_COMPRESSION, distributionPattern);
			configForOutpuShipStrategy = outputConfig;
			break;
		case TEMP_SENDER_SIDE:
			// create tempTask
			int degreeOfParallelism = connection.getSourcePact().getDegreeOfParallelism();
			int instancesPerMachine = connection.getSourcePact().getInstancesPerMachine();

			JobTaskVertex tempVertex = generateTempVertex(
			// source pact stub contains out key and value
				connection.getSourcePact().getPactContract().getUserCodeClass(),
				// keep parallelization of source pact
				degreeOfParallelism, instancesPerMachine);

			// insert tempVertex between outputVertex and inputVertex and connect them
			outputVertex.connectTo(tempVertex, ChannelType.INMEMORY, CompressionLevel.NO_COMPRESSION, DistributionPattern.POINTWISE);
			tempVertex.connectTo(inputVertex, channelType, CompressionLevel.NO_COMPRESSION, distributionPattern);

			tempVertex.setVertexToShareInstancesWith(outputVertex);
			
			// get tempVertex config
			tempConfig = new TaskConfig(tempVertex.getConfiguration());

			// set strategies in task configs
			outputConfig.addOutputShipStrategy(ShipStrategy.FORWARD);
			configForOutpuShipStrategy = tempConfig;

			break;
		case TEMP_RECEIVER_SIDE:
			degreeOfParallelism = connection.getTargetPact().getDegreeOfParallelism();
			instancesPerMachine = connection.getTargetPact().getInstancesPerMachine();

			// create tempVertex
			tempVertex = generateTempVertex(
			// source pact stub contains out key and value
				connection.getSourcePact().getPactContract().getUserCodeClass(),
				// keep parallelization of target pact
				degreeOfParallelism, instancesPerMachine);

			// insert tempVertex between outputVertex and inputVertex and connect them
			outputVertex.connectTo(tempVertex, channelType, CompressionLevel.NO_COMPRESSION, distributionPattern);
			tempVertex.connectTo(inputVertex, ChannelType.INMEMORY, CompressionLevel.NO_COMPRESSION, DistributionPattern.POINTWISE);

			tempVertex.setVertexToShareInstancesWith(inputVertex);
			
			// get tempVertex config
			tempConfig = new TaskConfig(tempVertex.getConfiguration());

			// set strategies in task configs
			tempConfig.addOutputShipStrategy(ShipStrategy.FORWARD);
			configForOutpuShipStrategy = outputConfig;
			break;
		default:
			throw new CompilerException("Invalid connection temp mode: " + connection.getTempMode());
		}
		
		// set strategies in task configs
		configForOutpuShipStrategy.addOutputShipStrategy(connection.getShipStrategy());
		if (! (keyPositions == null || keyTypes == null || keyPositions.length == 0 || keyTypes.length == 0)) {
			final int outputNum = configForOutpuShipStrategy.getNumOutputs() - 1;
			configForOutpuShipStrategy.setComparatorFactoryForOutput(PactRecordComparatorFactory.class, outputNum);
			PactRecordComparatorFactory.writeComparatorSetupToConfig(configForOutpuShipStrategy.getConfiguration(),
				configForOutpuShipStrategy.getPrefixForOutputParameters(outputNum), keyPositions, keyTypes);
		}
	}

	// ------------------------------------------------------------------------
	// Assigning Memory
	// ------------------------------------------------------------------------

	private void assignMemory(TaskConfig config, int memSize)
	{
		config.setMemorySize(memSize * 1024L * 1024L);
		config.setNumFilehandles(DEFAULT_MERGE_FACTOR);
	}
	
	// ------------------------------------------------------------------------
	// Task Chaining
	// ------------------------------------------------------------------------
	
	private static boolean isChainable(OptimizerNode node)
	{
		// node needs to have one input and be the only successor of its predecessor
		if (node.getIncomingConnections().size() == 1) {
			final PactConnection inConn = node.getIncomingConnections().get(0);
			
			final OptimizerNode predecessor = inConn.getSourcePact();
			if (inConn.getShipStrategy() == ShipStrategy.FORWARD && predecessor.getOutConns().size() == 1) {
				return node.getDegreeOfParallelism() == predecessor.getDegreeOfParallelism() && 
						node.getInstancesPerMachine() == predecessor.getInstancesPerMachine();
			}
		}
		
		return false;
	}
	
	private static final class TaskInChain
	{
		private final Class<? extends ChainedTask<?, ?>> chainedTask;
		
		private final TaskConfig taskConfig;
		
		private final String taskName;
		
		private AbstractJobVertex containingVertex;

		@SuppressWarnings("unchecked")
		TaskInChain(@SuppressWarnings("rawtypes") Class<? extends ChainedTask> chainedTask, TaskConfig taskConfig, String taskName) {
			this.chainedTask = (Class<? extends ChainedTask<?, ?>>) chainedTask;
			this.taskConfig = taskConfig;
			this.taskName = taskName;
		}
		
		public Class<? extends ChainedTask<?, ?>> getChainedTask() {
			return this.chainedTask;
		}
		
		public TaskConfig getTaskConfig() {
			return this.taskConfig;
		}
		
		public String getTaskName() {
			return this.taskName;
		}
		
		public AbstractJobVertex getContainingVertex() {
			return this.containingVertex;
		}
		
		public void setContainingVertex(AbstractJobVertex containingVertex) {
			this.containingVertex = containingVertex;
		}
	}
}<|MERGE_RESOLUTION|>--- conflicted
+++ resolved
@@ -35,7 +35,6 @@
 import eu.stratosphere.nephele.jobgraph.JobOutputVertex;
 import eu.stratosphere.nephele.jobgraph.JobTaskVertex;
 import eu.stratosphere.nephele.template.AbstractInputTask;
-import eu.stratosphere.nephele.template.InputSplit;
 import eu.stratosphere.pact.common.contract.AbstractPact;
 import eu.stratosphere.pact.common.contract.CoGroupContract;
 import eu.stratosphere.pact.common.contract.Contract;
@@ -326,13 +325,8 @@
 			final TaskConfig inputVertexConfig = new TaskConfig(inputVertex.getConfiguration());
 
 			int inputIndex = 1;
-<<<<<<< HEAD
-			for(List<PactConnection> cl : incomingConns) {
+			for(PactConnection inConn : inConns) {
 //				boolean firstRun = true;
-=======
-			for(PactConnection inConn : inConns) {
-				boolean firstRun = true;
->>>>>>> d4d01b06
 				
 				final OptimizerNode sourceNode = inConn.getSourcePact();
 				AbstractJobVertex outputVertex = this.vertices.get(sourceNode);
@@ -360,50 +354,20 @@
 				case BROADCAST:
 					connectWithBroadcastStrategy(inConn, inputIndex, outputVertex, outputVertexConfig, inputVertex, inputVertexConfig);
 					break;
-				case PARTITION_RANGE:
-					if (isDistributionGiven(inConn)) {
-						connectWithGivenDistributionPartitionRangeStrategy(inConn, inputIndex, outputVertex, outputVertexConfig, inputVertex, inputVertexConfig);
-					} else {
-						connectWithSamplingPartitionRangeStrategy(inConn, inputIndex, outputVertex, outputVertexConfig, inputVertex, inputVertexConfig, firstRun);
-					}
-<<<<<<< HEAD
-
-	
-					switch (connection.getShipStrategy()) {
-					case FORWARD:
-						connectWithForwardStrategy(connection, inputIndex, outputVertex, outputVertexConfig, inputVertex, inputVertexConfig);
-						break;
-					case PARTITION_LOCAL_HASH:
-					case PARTITION_HASH:
-						connectWithPartitionStrategy(connection, inputIndex, outputVertex, outputVertexConfig, inputVertex, inputVertexConfig);
-						break;
-					case BROADCAST:
-						connectWithBroadcastStrategy(connection, inputIndex, outputVertex, outputVertexConfig, inputVertex, inputVertexConfig);
-						break;
-//					case PARTITION_RANGE:
-//						if (isDistributionGiven(connection)) {
-//							connectWithGivenDistributionPartitionRangeStrategy(connection, inputIndex, outputVertex, outputVertexConfig, inputVertex, inputVertexConfig);
-//						} else {
-//							connectWithSamplingPartitionRangeStrategy(connection, inputIndex, outputVertex, outputVertexConfig, inputVertex, inputVertexConfig, firstRun);
-//						}
-//						break;
-					case SFR:
-						connectWithSFRStrategy(connection, inputIndex, outputVertex, outputVertexConfig, inputVertex, inputVertexConfig);
-					default:
-						throw new Exception("Invalid ship strategy: " + connection.getShipStrategy());
-					}
-					
-//					firstRun = false;
-=======
-					break;
+//				case PARTITION_RANGE:
+//					if (isDistributionGiven(inConn)) {
+//						connectWithGivenDistributionPartitionRangeStrategy(inConn, inputIndex, outputVertex, outputVertexConfig, inputVertex, inputVertexConfig);
+//					} else {
+//						connectWithSamplingPartitionRangeStrategy(inConn, inputIndex, outputVertex, outputVertexConfig, inputVertex, inputVertexConfig, firstRun);
+//					}
+//					break;
 				case SFR:
 					connectWithSFRStrategy(inConn, inputIndex, outputVertex, outputVertexConfig, inputVertex, inputVertexConfig);
 				default:
 					throw new Exception("Invalid ship strategy: " + inConn.getShipStrategy());
->>>>>>> d4d01b06
 				}
 				
-				firstRun = false;
+//				firstRun = false;
 				
 				++inputIndex;
 			}
